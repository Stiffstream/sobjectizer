/*
	SObjectizer 5
*/

/*!
	\file
	\brief Error codes.
*/

#pragma once

#include <so_5/declspec.hpp>

#include <iostream>

namespace so_5
{

//
// Standard error codes.
//

//! so_environment launch is failed.
const int rc_environment_error = 1;

//! \name Error codes for agent's methods.
//! \{

//! Trying to switch to the unknown state.
const int rc_agent_unknown_state = 10;

//! Agent is not bound to a cooperation.
const int rc_agent_has_no_cooperation = 14;

//! It is impossible to make a cast to that type.
const int rc_agent_incompatible_type_conversion = 15;

/*!
 * \since
 * v.5.4.0
 *
 * \brief An attempt to perform an operation which is enabled only
 * on agent's working thread.
 */
const int rc_operation_enabled_only_on_agent_working_thread = 16;

/*!
 * \since
 * v.5.5.15
 *
 * \brief An attempt to change agent state to a new composite state which
 * have no initial state defined.
 */
const int rc_no_initial_substate = 17;

/*!
 * \since
 * v.5.5.15
 *
 * \brief Nesting of agent states is too deep.
 */
const int rc_state_nesting_is_too_deep = 18;

/*!
 * \since
 * v.5.5.15
 *
 * \brief Initial substate for a composite state is already defined.
 */
const int rc_initial_substate_already_defined = 19;

//! \}

//! \name Error codes for cooperations of agents.
//! \{

//! Cooperation couldn't be registered.
const int rc_coop_define_agent_failed = 24;

/*!
 * \since
 * v.5.4.0
 *
 * \brief Binding of agent to dispatcher failed.
 */
const int rc_agent_to_disp_binding_failed = 27;

/*!
 * \since
 * v.5.4.0.1
 *
 * \brief It is impossible to register cooperation during
 * SObjectizer Environment shutdown.
 */
const int rc_unable_to_register_coop_during_shutdown = 28;
//! \}


//! \name Error codes for dispatchers.
//! \{

//! Unable to create a dispatcher.
const int rc_disp_create_failed = 31;

//! \}

//! \name Error codes for event handlers and message interceptors registration.
//! \{

//! A handler for that event/mbox/state is already registered.
const int rc_evt_handler_already_provided = 40;

//! Agent doesn't own this state.
const int rc_agent_is_not_the_state_owner = 43;

/*!
 * \since
 * v.5.4.0
 *
 * \brief An attempt to create illegal subscription to mpsc_mbox.
 */
const int rc_illegal_subscriber_for_mpsc_mbox = 47;

/*!
 * \since
 * v.5.5.4
 *
 * \brief An attempt to create subscription to message without
 * predefined limit for that message type.
 */
const int rc_message_has_no_limit_defined = 48;

/*!
 * \since
 * v.5.5.4
 *
 * \brief An attempt to define several limits for one message type.
 */
const int rc_several_limits_for_one_message_type = 49;

//! \}

//! \name Error codes for mboxes.
//! \{

//! Null message data.
/*!
 * \since
 * v.5.2.0
 *
 *
 * An attempt to deliver message_t by nullptr pointer to it is an error.
 * A signal should be used for this.
 */
const int rc_null_message_data = 82;

//! \}

//! \name Error codes for layers.
//! \{

//! The layer is not bound to the SObjectizer Environment.
const int rc_layer_not_binded_to_so_env = 100;

//! Unable to bind a layer by the null pointer to it.
const int rc_trying_to_add_nullptr_extra_layer = 101;

//! The layer is already bound to the SObjectizer Environment as a default layer.
const int rc_trying_to_add_extra_layer_that_already_exists_in_default_list = 102;

//! The layer is already bound to the SObjectizer Environment as an extra layer.
const int rc_trying_to_add_extra_layer_that_already_exists_in_extra_list = 103;

//! Layer initialization is failed.
const int rc_unable_to_start_extra_layer = 104;

//! A layer with the specified type doesn't exist.
const int rc_layer_does_not_exist = 105;
//! \}

//! \name Error codes for priorities.
//! \{

//! Illegal value of quote for a priority.
const int rc_priority_quote_illegal_value = 120;

//! \}

//! \name Error codes for SObjectizer Environment related errors.
//! \{

//! Message delivery tracing is disabled and cannot be used.
const int rc_msg_tracing_disabled = 140;

//! \}

//! \name Error codes for message chains.
//! \{

//! Attempt to get message from empty message queue.
const int rc_msg_chain_is_empty = 160;

//! Attempt to push a message to full message queue.
const int rc_msg_chain_is_full = 161;

//! Attempt to make subscription for message chain.
const int rc_msg_chain_doesnt_support_subscriptions = 162;

//! Attempt to set delivery_filter for message chain.
const int rc_msg_chain_doesnt_support_delivery_filters = 163;

//! Attempt to added a message to full message chain when
//! throw_exception overflow reaction is used.
const int rc_msg_chain_overflow = 164;

//! Attempt to define several handlers for one msg_type.
const int rc_several_handlers_for_one_message_type = 165;

//! \}

/*!
 * \brief An attempt to switch agent state when another switch operation
 * is in progress.
 *
 * \since
 * v.5.5.18
 */
const int rc_another_state_switch_in_progress = 170;

/*!
 * \brief An attempt to launch environment with autoshutdown disabled in
 * conditions where autoshutdown must be enabled.
 *
 * For example so_5::env_infrastructures::simple_not_mtsafe requires
 * autoshutdown feature.
 *
 * \since
 * v.5.5.19
 */
const int rc_autoshutdown_must_be_enabled = 171;

/*!
 * \brief An attempt to deliver mutable message via MPMC mbox.
 *
 * \since
 * v.5.5.19
 */
const int rc_mutable_msg_cannot_be_delivered_via_mpmc_mbox = 172;

/*!
 * \brief An attempt to send mutable message as a periodic message
 *
 * \since
 * v.5.5.19
 */
const int rc_mutable_msg_cannot_be_periodic = 173;

/*!
 * \brief An attempt to make subscription on mutable message from
 * MPMC mbox.
 *
 * Delivery of mutable messages via MPMC mboxes is prohibited.
 *
 * \since
 * v.5.5.19
 */
const int rc_subscription_to_mutable_msg_from_mpmc_mbox = 174;

/*!
 * \brief An attempt to set up a new stop_guard when the stop operation
 * is already in progress.
 *
 * \since
 * v.5.5.19.2
 */
const int rc_cannot_set_stop_guard_when_stop_is_started = 175;

/*!
 * \brief An attempt to use negative value for pause argument for
 * delayed or periodic message/signal.
 *
 * A value of `pause` argument for so_5::send_delayed() and
 * so_5::send_periodic() must be non-negative.
 *
 * \since
 * v.5.5.21
 */
const int rc_negative_value_for_pause = 176;

/*!
 * \brief An attempt to use negative value for period argument for
 * periodic message/signal.
 *
 * A value of `pause` argument for so_5::send_periodic() must be non-negative.
 *
 * \since
 * v.5.5.21
 */
const int rc_negative_value_for_period = 177;

/*!
 * \brief A loop in transfer_to_state detected.
 *
 * There could be a case when usage of transfer_to_state leads to a loop.
 * For a very simple example:
 * \code
 * class a_two_state_loop_t final : public so_5::agent_t
 * {
 * 	state_t st_one{ this, "one" };
 * 	state_t st_two{ this, "two" };
 * 
 * 	struct message {};
 * 
 * public :
 * 	a_two_state_loop_t(context_t ctx) : so_5::agent_t{ctx} {
 * 		this >>= st_one;
 * 
 * 		st_one.transfer_to_state<message>(st_two);
 * 		st_two.transfer_to_state<message>(st_one);
 * 	}
 * 
 * 	virtual void so_evt_start() override {
 * 		so_5::send<message>(*this);
 * 	}
 * };
 * \endcode
 * Since v.5.5.22.1 an attempt to handle `message` in the example above
 * will lead to an exception with this error code.
 *
 * Note that there could be more tricky examples when hierarchical states
 * are used:
 * \code
 * class a_hsm_case_t final : public so_5::agent_t
 * {
 * 	state_t st_base{ this, "base" };
 * 	state_t st_disconnected{ initial_substate_of{st_base}, "disconnected" };
 * 	state_t st_connected{ substate_of{st_base}, "connected" };
 * 
 * 	struct message {};
 * 
 * public :
 * 	a_hsm_case_t(context_t ctx) : so_5::agent_t{ctx} {
 * 		this >>= st_base;
 * 
 * 		st_base.transfer_to_state<message>(st_disconnected);
 * 	}
 * 
 * 	virtual void so_evt_start() override {
 * 		so_5::send<message>(*this);
 * 	}
 * };
 * \endcode
 *
 * \since
 * v.5.5.22.1
 */
const int rc_transfer_to_state_loop = 178;

/*!
 * \brief An attempt to cast message to message envelope when
 * a pointer to message is NULL.
 *
 * Envelopes were introduced in v.5.5.23. Envelopes are sent and
 * delivered as ordinary messages (it means that pointer to envelope
 * will be sent as pointer to message_t). For processing of an envelope
 * it is necessary to cast a pointer from message_t to envelope_t.
 * But it is impossible if a pointer to message_t is null.
 *
 * \since
 * v.5.5.23
 */
const int rc_attempt_to_cast_to_envelope_on_nullptr = 180;

/*!
 * \brief New step can't be defined if testing scenario is already
 * started or finished.
 *
 * \since
 * v.5.5.24
 */
const int rc_unable_to_define_new_step = 181;

/*!
 * \brief Testing scenario must be completed before an attempt
 * to do the current operation.
 *
 * \since
 * v.5.5.24
 */
const int rc_scenario_must_be_completed = 182;

/*!
 * \brief There is no stored state name in the testing scenario.
 *
 * \since
 * v.5.5.24
 */
const int rc_stored_state_name_not_found = 183;

/*!
 * \brief An attempt to get a pointer to already destroyed cooperation.
 *
 * This error can be reported when a coop_handle instance for already
 * destroyed coop is used.
 *
 * \since
 * v.5.6.0
 */
const int rc_coop_already_destroyed = 184;

/*!
 * \brief An attempt to do something with coop that is not in registered
 * state.
 *
 * For example if can be an attempt to add a new child coop when
 * the parent coop is being deregistered.
 *
 * \since
 * v.5.6.0
 */
const int rc_coop_is_not_in_registered_state = 185;

/*!
 * \brief An attempt to call join() from the joinable thread itself.
 *
 * \since
 * v.5.6.0
 */
const int rc_unable_to_join_thread_by_itself = 186;

/*!
 * \brief An attempt to modify or activate extensible-select when an operation
 * on that extensible-select object is already active.
 *
 * \since
 * v.5.6.1
 */
const int rc_extensible_select_is_active_now = 187;

/*!
 * \brief An attempt to activate prepared-select when an operation
 * on that prepared-select object is already active.
 *
 * \since
 * v.5.6.1
 */
const int rc_prepared_select_is_active_now = 188;

/*!
 * \brief Agent can't change state because the agent is already deactivated.
 *
 * There is a special state for an agent in that agent can't handle events and
 * only waits for the deregistration. An agent is switched to that state
 * due to unhandled exception (with exception reaction set to
 * so_5::deregister_coop_on_exception) or after by a call to
 * agent_t::so_deactivate_agent(). It is impossible to change the state of
 * the agent if the agent is in that state already.
 *
 * \since v.5.7.3
 */
const int rc_agent_deactivated = 189;

/*!
 * \brief An instance of MPSC mbox is expected as custom direct mbox.
 *
 * Version 5.7.4 allows to set a custom mbox as the direct mbox for
 * an agent. That mbox has to be MPSC mbox. An attempt to set MPMC
 * mbox as the direct mbox will lead to this error.
 *
 * \since v.5.7.4
 */
const int rc_mpsc_mbox_expected = 190;

/*!
 * \brief nullptr can't be passed as delivery_filter.
 *
 * An attempt to pass nullptr pointer to a delivery_filter (or empty
 * delivery_filter_unique_ptr_t) to a method/function that expects
 * an actual instance of delivery_filter.
 *
 * \since v.5.8.0
 */
const int rc_nullptr_as_delivery_filter_pointer = 191;

//FIXME: a more detailed description has to be provided.
/*!
 * \brief nullptr returned by user-provided mbox factory.
 *
 * \since v.5.8.0
 */
const int rc_nullptr_as_result_of_user_mbox_factory = 192;

<<<<<<< HEAD
//FIXME: document this!
/*!
 * \since v.5.8.0
 */
const int rc_no_preallocated_resources_for_agent = 193;
=======
/*!
 * \brief The dispatcher binder is already set for the agent.
 *
 * Since v.5.7.5 disp_binder is stored inside the agent.
 * Only one disp_binder can be set for an agent. An attempt to set
 * disp_binder when the agent already has one is an error.
 *
 * \since v.5.7.5
 */
const int rc_disp_binder_already_set_for_agent = 194;

/*!
 * \brief The dispatcher binder is not set for the agent yet.
 *
 * Since v.5.7.5 disp_binder is stored inside the agent.
 * A disp_binder must be set for an agent during addition of the agent
 * to a coop. It means that if agent is added to coop the agent should have
 * non-null pointer to the disp_binder. If this pointer is still null then
 * it's an error.
 *
 * \since v.5.7.5
 */
const int rc_no_disp_binder_for_agent = 195;
>>>>>>> 2e24d00e

//! \name Common error codes.
//! \{

//! The empty name doesn't allowed.
const int rc_empty_name = 500;

/*!
 * \brief Invalid value of time limit for an agent's state.
 * \since
 * v.5.5.15
 */
const int rc_invalid_time_limit_for_state = 501;

/*!
 * \brief Feature or method has no implementation yet.
 * \since
 * v.5.5.16
 */
const int rc_not_implemented = 502;

/*!
 * \brief An exception of unknown type is caught.
 *
 * SObjectizer expects that all exceptions are derived from std::exception
 * class.
 *
 * \since
 * v.5.5.24.3
 */
const int rc_unknown_exception_type = 503;

//! Unclassified error.
const int rc_unexpected_error = 0xFFFFFF;
//! \}

} /* namespace so_5 */
<|MERGE_RESOLUTION|>--- conflicted
+++ resolved
@@ -490,13 +490,12 @@
  */
 const int rc_nullptr_as_result_of_user_mbox_factory = 192;
 
-<<<<<<< HEAD
 //FIXME: document this!
 /*!
  * \since v.5.8.0
  */
 const int rc_no_preallocated_resources_for_agent = 193;
-=======
+
 /*!
  * \brief The dispatcher binder is already set for the agent.
  *
@@ -520,7 +519,6 @@
  * \since v.5.7.5
  */
 const int rc_no_disp_binder_for_agent = 195;
->>>>>>> 2e24d00e
 
 //! \name Common error codes.
 //! \{
