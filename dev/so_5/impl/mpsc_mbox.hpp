--- conflicted
+++ resolved
@@ -162,20 +162,12 @@
 		mpsc_mbox_template_t(
 			mbox_id_t id,
 			environment_t & env,
-<<<<<<< HEAD
-			agent_t * single_consumer,
-=======
 			outliving_reference_t< agent_t > owner,
->>>>>>> 3684680e
 			Tracing_Args &&... tracing_args )
 			:	Limits_Handling_Mixin{ owner }
 			,	Tracing_Base{ std::forward< Tracing_Args >( tracing_args )... }
 			,	m_id{ id }
 			,	m_env{ env }
-<<<<<<< HEAD
-			,	m_single_consumer{ single_consumer }
-=======
->>>>>>> 3684680e
 			{}
 
 		mbox_id_t
@@ -351,28 +343,6 @@
 		 */
 		const mbox_id_t m_id;
 
-<<<<<<< HEAD
-		/*!
-		 * \brief Environment in that the mbox was created.
-		 *
-		 * \note
-		 * Previous versions of SObjectizer didn't hold this reference
-		 * in MPSC-mbox implementations. Instead, the reference was
-		 * obtained via m_single_consumer. But this approach lead to
-		 * access violation when MPSC-mbox's environment() method was
-		 * called after the deregistration of m_single_consumer.
-		 * Because of than the reference to SOEnv is stored inside
-		 * MPSC-mbox and is returned by environment() method.
-		 *
-		 * \since v.5.7.5
-		 */
-		environment_t & m_env;
-
-		//! The only consumer of this mbox's messages.
-		agent_t * m_single_consumer;
-
-=======
->>>>>>> 3684680e
 		/*!
 		 * \brief Environment in that the mbox was created.
 		 *
