<<<<<<< HEAD
/*
 * SObjectizer-5
 */

/*!
 * \since
 * v.5.6.0
 *
 * \file
 * \brief Helper class for accessing private functionality of agent-class.
 */

#pragma once

#include <so_5/agent.hpp>

#include <so_5/ret_code.hpp>

namespace so_5 {

namespace impl {

//
// internal_agent_iface_t
//
/*!
 * \brief A special class for access to private/protected members
 * of agent class.
 *
 * \since
 * v.5.6.0
 */
class internal_agent_iface_t final
	{
		agent_t & m_agent;

	public:
		explicit internal_agent_iface_t( agent_t & agent ) noexcept
			:	m_agent{ agent }
			{}

		void
		bind_to_coop( coop_t & coop )
			{
				m_agent.bind_to_coop( coop );
			}

		void
		initiate_agent_definition()
			{
				m_agent.so_initiate_agent_definition();
			}

		void
		shutdown_agent() noexcept
			{
				m_agent.shutdown_agent();
			}

		/*!
		 * \brief Setter for disp_binder.
		 *
		 * \attention
		 * It's not a thread safe method. But it's expected that it will be used
		 * in the context where just one entity owns the pointer to the agent.
		 *
		 * \since v.5.7.5
		 */
		void
		set_disp_binder( disp_binder_shptr_t binder )
			{
				if( m_agent.m_disp_binder )
					SO_5_THROW_EXCEPTION(
							rc_disp_binder_already_set_for_agent,
							"m_agent.m_disp_binder is not nullptr when "
							"set_disp_binder is called" );

				m_agent.m_disp_binder = std::move(binder);
			}

		/*!
		 * \brief Getter for disp_binder.
		 *
		 * \attention
		 * It's not a thread safe method. But it's expected that it will be used
		 * in the context where just one entity owns the pointer to the agent.
		 *
		 * \since v.5.7.5
		 */
		[[nodiscard]]
		disp_binder_t &
		query_disp_binder() const
			{
				if( !m_agent.m_disp_binder )
					SO_5_THROW_EXCEPTION(
							rc_no_disp_binder_for_agent,
							"m_agent.m_disp_binder is nullptr when "
							"query_disp_binder is called" );

				return *m_agent.m_disp_binder;
			}

		/*!
		 * \brief Helper method that drops pointer to disp_binder.
		 *
		 * This method is intended to be used for rollback actions
		 * (for example, when disp_binder is set for the agent, but
		 * agent can't be stored in a coop).
		 *
		 * \attention
		 * It's not a thread safe method. But it's expected that it will be used
		 * in the context where just one entity owns the pointer to the agent.
		 *
		 * \since v.5.7.5
		 */
		void
		drop_disp_binder() noexcept
			{
				m_agent.m_disp_binder.reset();
			}
	};

} /* namespace impl */

} /* so_5 */

=======
/*
 * SObjectizer-5
 */

/*!
 * \since
 * v.5.6.0
 *
 * \file
 * \brief Helper class for accessing private functionality of agent-class.
 */

#pragma once

#include <so_5/agent.hpp>

#include <so_5/ret_code.hpp>

namespace so_5 {

namespace impl {

//
// internal_agent_iface_t
//
/*!
 * \brief A special class for access to private/protected members
 * of agent class.
 *
 * \since
 * v.5.6.0
 */
class internal_agent_iface_t final
	{
		agent_t & m_agent;

	public:
		explicit internal_agent_iface_t( agent_t & agent ) noexcept
			:	m_agent{ agent }
			{}

		void
		bind_to_coop( coop_t & coop )
			{
				m_agent.bind_to_coop( coop );
			}

		void
		initiate_agent_definition()
			{
				m_agent.so_initiate_agent_definition();
			}

		void
		shutdown_agent() noexcept
			{
				m_agent.shutdown_agent();
			}

		/*!
		 * \brief Setter for disp_binder.
		 *
		 * \attention
		 * It's not a thread safe method. But it's expected that it will be used
		 * in the context where just one entity owns the pointer to the agent.
		 *
		 * \since v.5.7.5
		 */
		void
		set_disp_binder( disp_binder_shptr_t binder )
			{
				if( m_agent.m_disp_binder )
					SO_5_THROW_EXCEPTION(
							rc_disp_binder_already_set_for_agent,
							"m_agent.m_disp_binder is not nullptr when "
							"set_disp_binder is called" );

				m_agent.m_disp_binder = std::move(binder);
			}

		/*!
		 * \brief Getter for disp_binder.
		 *
		 * \attention
		 * It's not a thread safe method. But it's expected that it will be used
		 * in the context where just one entity owns the pointer to the agent.
		 *
		 * \since v.5.7.5
		 */
		[[nodiscard]]
		disp_binder_t &
		query_disp_binder() const
			{
				if( !m_agent.m_disp_binder )
					SO_5_THROW_EXCEPTION(
							rc_no_disp_binder_for_agent,
							"m_agent.m_disp_binder is nullptr when "
							"query_disp_binder is called" );

				return *m_agent.m_disp_binder;
			}

		/*!
		 * \brief Helper method that drops pointer to disp_binder.
		 *
		 * This method is intended to be used for rollback actions
		 * (for example, when disp_binder is set for the agent, but
		 * agent can't be stored in a coop).
		 *
		 * \attention
		 * It's not a thread safe method. But it's expected that it will be used
		 * in the context where just one entity owns the pointer to the agent.
		 *
		 * \since v.5.7.5
		 */
		void
		drop_disp_binder() noexcept
			{
				m_agent.m_disp_binder.reset();
			}
	};

} /* namespace impl */

} /* so_5 */
>>>>>>> 3684680e
<|MERGE_RESOLUTION|>--- conflicted
+++ resolved
@@ -1,4 +1,3 @@
-<<<<<<< HEAD
 /*
  * SObjectizer-5
  */
@@ -124,131 +123,3 @@
 } /* namespace impl */
 
 } /* so_5 */
-
-=======
-/*
- * SObjectizer-5
- */
-
-/*!
- * \since
- * v.5.6.0
- *
- * \file
- * \brief Helper class for accessing private functionality of agent-class.
- */
-
-#pragma once
-
-#include <so_5/agent.hpp>
-
-#include <so_5/ret_code.hpp>
-
-namespace so_5 {
-
-namespace impl {
-
-//
-// internal_agent_iface_t
-//
-/*!
- * \brief A special class for access to private/protected members
- * of agent class.
- *
- * \since
- * v.5.6.0
- */
-class internal_agent_iface_t final
-	{
-		agent_t & m_agent;
-
-	public:
-		explicit internal_agent_iface_t( agent_t & agent ) noexcept
-			:	m_agent{ agent }
-			{}
-
-		void
-		bind_to_coop( coop_t & coop )
-			{
-				m_agent.bind_to_coop( coop );
-			}
-
-		void
-		initiate_agent_definition()
-			{
-				m_agent.so_initiate_agent_definition();
-			}
-
-		void
-		shutdown_agent() noexcept
-			{
-				m_agent.shutdown_agent();
-			}
-
-		/*!
-		 * \brief Setter for disp_binder.
-		 *
-		 * \attention
-		 * It's not a thread safe method. But it's expected that it will be used
-		 * in the context where just one entity owns the pointer to the agent.
-		 *
-		 * \since v.5.7.5
-		 */
-		void
-		set_disp_binder( disp_binder_shptr_t binder )
-			{
-				if( m_agent.m_disp_binder )
-					SO_5_THROW_EXCEPTION(
-							rc_disp_binder_already_set_for_agent,
-							"m_agent.m_disp_binder is not nullptr when "
-							"set_disp_binder is called" );
-
-				m_agent.m_disp_binder = std::move(binder);
-			}
-
-		/*!
-		 * \brief Getter for disp_binder.
-		 *
-		 * \attention
-		 * It's not a thread safe method. But it's expected that it will be used
-		 * in the context where just one entity owns the pointer to the agent.
-		 *
-		 * \since v.5.7.5
-		 */
-		[[nodiscard]]
-		disp_binder_t &
-		query_disp_binder() const
-			{
-				if( !m_agent.m_disp_binder )
-					SO_5_THROW_EXCEPTION(
-							rc_no_disp_binder_for_agent,
-							"m_agent.m_disp_binder is nullptr when "
-							"query_disp_binder is called" );
-
-				return *m_agent.m_disp_binder;
-			}
-
-		/*!
-		 * \brief Helper method that drops pointer to disp_binder.
-		 *
-		 * This method is intended to be used for rollback actions
-		 * (for example, when disp_binder is set for the agent, but
-		 * agent can't be stored in a coop).
-		 *
-		 * \attention
-		 * It's not a thread safe method. But it's expected that it will be used
-		 * in the context where just one entity owns the pointer to the agent.
-		 *
-		 * \since v.5.7.5
-		 */
-		void
-		drop_disp_binder() noexcept
-			{
-				m_agent.m_disp_binder.reset();
-			}
-	};
-
-} /* namespace impl */
-
-} /* so_5 */
->>>>>>> 3684680e
