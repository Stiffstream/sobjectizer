--- conflicted
+++ resolved
@@ -24,11 +24,6 @@
 	so_5::environment_params_t params;
 
 	{
-<<<<<<< HEAD
-		UT_CHECK_EQ( true,
-				so_5::work_thread_activity_tracking_t::unspecified ==
-						params.default_disp_params().work_thread_activity_tracking() );
-=======
 		{
 			const auto & disp_params = params.default_disp_params();
 			UT_CHECK_EQ( 0u, disp_params.index() );
@@ -38,23 +33,11 @@
 					so_5::work_thread_activity_tracking_t::unspecified ==
 							one_thread_params.work_thread_activity_tracking() );
 		}
->>>>>>> 3684680e
 
 		params.default_disp_params(
 				so_5::disp::one_thread::disp_params_t{}
 						.turn_work_thread_activity_tracking_on() );
 
-<<<<<<< HEAD
-		UT_CHECK_EQ( true,
-				so_5::work_thread_activity_tracking_t::on ==
-						params.default_disp_params().work_thread_activity_tracking() );
-	}
-
-	so_5::environment_params_t p2{ std::move(params) };
-	UT_CHECK_EQ( true,
-			so_5::work_thread_activity_tracking_t::on ==
-					p2.default_disp_params().work_thread_activity_tracking() );
-=======
 		{
 			const auto & disp_params = params.default_disp_params();
 			UT_CHECK_EQ( 0u, disp_params.index() );
@@ -76,7 +59,6 @@
 				so_5::work_thread_activity_tracking_t::on ==
 						one_thread_params.work_thread_activity_tracking() );
 	}
->>>>>>> 3684680e
 }
 
 UT_UNIT_TEST( default_disp_params_on_move_op )
@@ -84,11 +66,6 @@
 	so_5::environment_params_t params;
 
 	{
-<<<<<<< HEAD
-		UT_CHECK_EQ( true,
-				so_5::work_thread_activity_tracking_t::unspecified ==
-						params.default_disp_params().work_thread_activity_tracking() );
-=======
 		{
 			const auto & disp_params = params.default_disp_params();
 			UT_CHECK_EQ( 0u, disp_params.index() );
@@ -98,17 +75,11 @@
 					so_5::work_thread_activity_tracking_t::unspecified ==
 							one_thread_params.work_thread_activity_tracking() );
 		}
->>>>>>> 3684680e
 
 		params.default_disp_params(
 				so_5::disp::one_thread::disp_params_t{}
 						.turn_work_thread_activity_tracking_on() );
 
-<<<<<<< HEAD
-		UT_CHECK_EQ( true,
-				so_5::work_thread_activity_tracking_t::on ==
-						params.default_disp_params().work_thread_activity_tracking() );
-=======
 		{
 			const auto & disp_params = params.default_disp_params();
 			UT_CHECK_EQ( 0u, disp_params.index() );
@@ -118,16 +89,10 @@
 					so_5::work_thread_activity_tracking_t::on ==
 							one_thread_params.work_thread_activity_tracking() );
 		}
->>>>>>> 3684680e
 	}
 
 	so_5::environment_params_t p2;
 	p2 = std::move(params);
-<<<<<<< HEAD
-	UT_CHECK_EQ( true,
-			so_5::work_thread_activity_tracking_t::on ==
-					p2.default_disp_params().work_thread_activity_tracking() );
-=======
 	{
 		const auto & disp_params = p2.default_disp_params();
 		UT_CHECK_EQ( 0u, disp_params.index() );
@@ -137,7 +102,6 @@
 				so_5::work_thread_activity_tracking_t::on ==
 						one_thread_params.work_thread_activity_tracking() );
 	}
->>>>>>> 3684680e
 }
 
 int
